--- conflicted
+++ resolved
@@ -192,7 +192,86 @@
 	}
 }
 
-<<<<<<< HEAD
+func TestSquashImage(t *testing.T) {
+	ctx := context.Background()
+	client := DockerClient()
+	const (
+		repo  = "yourbase-layer-test"
+		tag   = "v1"
+		image = repo + ":" + tag
+	)
+
+	if err := buildLayeredImage(image); err != nil {
+		t.Fatal(err)
+	}
+
+	err := PullImageIfNotHere(ctx, client, &testLogWriter{logger: t}, &ContainerDefinition{
+		Image: image,
+	})
+	if err != nil {
+		t.Fatal(err)
+	}
+
+	squashImageId, err := imageId(repo, tag)
+	if err != nil {
+		t.Error(err)
+	}
+
+	layers, _ := CountLayersInImage(ctx, client, squashImageId)
+	if layers <= 1 {
+		t.Error("yourbase-layer-test should have more than one layer.")
+	}
+
+	t.Logf("Pre layer count: %d", layers)
+
+	err = SquashImage(context.Background(), client, repo, tag)
+	if err != nil {
+		t.Errorf("SquashImage failed: %v", err)
+	}
+
+	newImageId, err := imageId(repo, tag)
+	if err != nil {
+		t.Errorf("Couldn't find squashed image: %s", image)
+	}
+
+	// The new image should have only one layer
+	layers, err = CountLayersInImage(ctx, client, newImageId)
+	if err == nil && layers != 1 {
+		t.Error("yourbase-layer-test should be comprised of a single layer.")
+	}
+
+	t.Logf("Post layer count: %d", layers)
+
+	// Clean up
+	if err := client.RemoveImage(newImageId); err != nil {
+		t.Errorf("Could not removed squashed image")
+	}
+}
+
+func buildLayeredImage(imageName string) error {
+	client := DockerClient()
+
+	const dockerFile = "FROM alpine\nRUN apk add curl"
+	content := strings.NewReader(dockerFile)
+	inputbuf, outputbuf := new(bytes.Buffer), new(bytes.Buffer)
+	header := new(tar.Header)
+	header.Name = "Dockerfile"
+	header.Size = int64(len(dockerFile))
+	if err := archiveFile(inputbuf, content, header); err != nil {
+		return fmt.Errorf("upload file to container: %w", err)
+	}
+	opts := docker.BuildImageOptions{
+		Name:         imageName,
+		InputStream:  inputbuf,
+		OutputStream: outputbuf,
+	}
+	if err := client.BuildImage(opts); err != nil {
+		return fmt.Errorf("failed to build layered image: %v", err)
+	}
+
+	return nil
+}
+
 type logger interface {
 	Logf(format string, args ...interface{})
 }
@@ -250,88 +329,6 @@
 			}
 		})
 	}
-=======
-func TestSquashImage(t *testing.T) {
-	client := DockerClient()
-	if client == nil {
-		t.Skip("Could not find Docker daemon connection")
-	}
-	const (
-		repo  = "yourbase-layer-test"
-		tag   = "v1"
-		image = repo + ":" + tag
-	)
-
-	if err := buildLayeredImage(image); err != nil {
-		t.Fatal(err)
-	}
-
-	err := PullImageIfNotHere(ContainerDefinition{
-		Image: image,
-	})
-	if err != nil {
-		t.Fatal(err)
-	}
-
-	squashImageId, err := imageId(repo, tag)
-	if err != nil {
-		t.Error(err)
-	}
-
-	layers, _ := CountLayersInImage(squashImageId)
-	if layers <= 1 {
-		t.Error("yourbase-layer-test should have more than one layer.")
-	}
-
-	t.Logf("Pre layer count: %d", layers)
-
-	err = SquashImage(context.Background(), client, repo, tag)
-	if err != nil {
-		t.Errorf("SquashImage failed: %v", err)
-	}
-
-	newImageId, err := imageId(repo, tag)
-	if err != nil {
-		t.Errorf("Couldn't find squashed image: %s", image)
-	}
-
-	// The new image should have only one layer
-	layers, err = CountLayersInImage(newImageId)
-	if err == nil && layers != 1 {
-		t.Error("yourbase-layer-test should be comprised of a single layer.")
-	}
-
-	t.Logf("Post layer count: %d", layers)
-
-	// Clean up
-	if err := client.RemoveImage(newImageId); err != nil {
-		t.Errorf("Could not removed squashed image")
-	}
-}
-
-func buildLayeredImage(imageName string) error {
-	client := DockerClient()
-
-	const dockerFile = "FROM alpine\nRUN apk add curl"
-	content := strings.NewReader(dockerFile)
-	inputbuf, outputbuf := new(bytes.Buffer), new(bytes.Buffer)
-	header := new(tar.Header)
-	header.Name = "Dockerfile"
-	header.Size = int64(len(dockerFile))
-	if err := archiveFile(inputbuf, content, header); err != nil {
-		return fmt.Errorf("upload file to container: %w", err)
-	}
-	opts := docker.BuildImageOptions{
-		Name:         imageName,
-		InputStream:  inputbuf,
-		OutputStream: outputbuf,
-	}
-	if err := client.BuildImage(opts); err != nil {
-		return fmt.Errorf("failed to build layered image: %v", err)
-	}
-
-	return nil
->>>>>>> 277f0073
 }
 
 func randomContextID() (string, error) {
