package narwhal

import (
	"archive/tar"
	"bytes"
<<<<<<< HEAD
	"context"
=======
	"crypto/rand"
	"encoding/hex"
>>>>>>> b25a42a5
	"errors"
	"fmt"
	"io"
	"io/ioutil"
	"strings"
	"testing"

	docker "github.com/johnewart/go-dockerclient"
)

/* TODO
Tests for:
* re-using existing container (linux / darwin) and port checks
* local source mapping
*/

func TestSanitizeContainerName(t *testing.T) {
	bogus := []string{
		"_1234ABcd",
		"123$@!#$%4567",
		"abc.d.e.rfg*()1234",
		"aaa-bbb-ccc-1234-dd-ff/postgresql",
	}
	expected := []string{
		"1234ABcd",
		"1234567",
		"abc.d.e.rfg1234",
		"aaa-bbb-ccc-1234-dd-ffpostgresql",
	}

	for i, input := range bogus {
		result := sanitizeContainerName(input)
		wanted := expected[i]
		if result != wanted {
			t.Errorf("sanitized name was incorrect, got: '%s', want: '%s'", result, wanted)
		}
	}
}

func TestNewServiceContext(t *testing.T) {
	cd := ContainerDefinition{
		Image: "redis:latest",
		Label: "redis",
		PortWaitCheck: PortWaitCheck{
			Port:    6379,
			Timeout: 30,
		},
	}

	ctxId, err := randomContextID()
	if err != nil {
		t.Fatal(err)
	}
	sc, err := NewServiceContextWithId(ctxId, "testapp-default")
	if err != nil {
		t.Fatalf("Error creating context: %v", err)
	}

	defer sc.TearDown()

	c, err := sc.StartContainer(cd)
	if err != nil {
		t.Fatalf("Error standing up container: %v", err)
	}

	running, err := c.isRunning()
	if err != nil {
		t.Fatalf("Couldn't determine if container was running: %v", err)
	}

	if !running {
		t.Fatalf("Container isn't running like it should be")
	}

	ip, err := c.IPv4Address()
	if err != nil {
		t.Fatalf("Couldn't get IP for redis container: %v", err)
	}

	t.Log("IP address:", ip)
}

func TestNewServiceContextWithContainerTimeout(t *testing.T) {
	cd := ContainerDefinition{
		Image:   "alpine:latest",
		Label:   "test",
		Command: "tail -f /dev/null",
		PortWaitCheck: PortWaitCheck{
			Port:    8080,
			Timeout: 5,
		},
	}

	ctxId, err := randomContextID()
	if err != nil {
		t.Fatal(err)
	}
	sc, err := NewServiceContextWithId(ctxId, "testapp-default")
	if err != nil {
		t.Fatalf("Error creating context: %v", err)
	}

	if _, err := sc.StartContainer(cd); err != nil {
		fmt.Printf("Expected timeout standing up container: %v\n", err)
	}

	err = sc.TearDown()
	if err != nil {
		t.Errorf("Error tearing down network: %v", err)
	}
}

func TestUpload(t *testing.T) {
	client := DockerClient()
	if client == nil {
		t.Skip("Could not find Docker daemon connection")
	}
	err := PullImageIfNotHere(ContainerDefinition{
		Image: "hello-world",
	})
	if err != nil {
		t.Fatal(err)
	}
	container, err := client.CreateContainer(docker.CreateContainerOptions{
		Config: &docker.Config{
			Image: "hello-world",
		},
	})
	if err != nil {
		t.Fatal(err)
	}
	defer func() {
		err := client.RemoveContainer(docker.RemoveContainerOptions{
			ID: container.ID,
		})
		if err != nil {
			t.Logf("removing container %s: %v", container.ID, err)
		}
	}()

	b := Container{
		Id:   container.ID,
		Name: container.Name,
	}
	const path = "/foo.txt"
	const content = "Hello, World!\n"
	err = b.Upload(path, strings.NewReader(content), &tar.Header{
		Typeflag: tar.TypeReg,
		Size:     int64(len(content)),
	})
	if err != nil {
		t.Error("Upload(...):", err)
	}

	buf := new(bytes.Buffer)
	err = client.DownloadFromContainer(container.ID, docker.DownloadFromContainerOptions{
		Path:         path,
		OutputStream: buf,
	})
	if err != nil {
		t.Fatal(err)
	}
	tarReader := tar.NewReader(buf)
	found := false
	for {
		header, err := tarReader.Next()
		if errors.Is(err, io.EOF) {
			break
		}
		t.Logf("Found %q", header.Name)
		if header.Name != "foo.txt" {
			continue
		}
		found = true
		got, err := ioutil.ReadAll(tarReader)
		if err != nil {
			t.Error("Reading file:", err)
			continue
		}
		if string(got) != content {
			t.Errorf("%s content = %q; want %q", path, got, content)
		}
	}
	if !found {
		t.Errorf("%s not found", path)
	}
}

<<<<<<< HEAD
func TestSquashImage(t *testing.T) {
	client := DockerClient()
	if client == nil {
		t.Skip("Could not find Docker daemon connection")
	}
	const (
		repo  = "yourbase-layer-test"
		tag   = "v1"
		image = repo + ":" + tag
	)

	if err := buildLayeredImage(image); err != nil {
		t.Fatal(err)
	}

	err := PullImageIfNotHere(ContainerDefinition{
		Image: image,
	})
	if err != nil {
		t.Fatal(err)
	}

	squashImageId, err := imageId(repo, tag)
	if err != nil {
		t.Error(err)
	}

	layers, _ := CountLayersInImage(squashImageId)
	if layers <= 1 {
		t.Error("yourbase-layer-test should have more than one layer.")
	}

	t.Logf("Pre layer count: %d", layers)

	err = SquashImage(context.Background(), repo, tag)
	if err != nil {
		t.Errorf("SquashImage failed: %v", err)
	}

	newImageId, err := imageId(repo, tag)
	if err != nil {
		t.Errorf("Couldn't find squashed image: %s", image)
	}

	// The new image should have only one layer
	layers, err = CountLayersInImage(newImageId)
	if err == nil && layers != 1 {
		t.Error("yourbase-layer-test should be comprised of a single layer.")
	}

	t.Logf("Post layer count: %d", layers)

	// Clean up
	if err := client.RemoveImage(newImageId); err != nil {
		t.Errorf("Could not removed squashed image")
	}
}

func buildLayeredImage(imageName string) error {
	client := DockerClient()

	const dockerFile = "FROM alpine\nRUN apk add curl"
	content := strings.NewReader(dockerFile)
	inputbuf, outputbuf := new(bytes.Buffer), new(bytes.Buffer)
	header := new(tar.Header)
	header.Name = "Dockerfile"
	header.Size = int64(len(dockerFile))
	if err := archiveFile(inputbuf, content, header); err != nil {
		return fmt.Errorf("upload file to container: %w", err)
	}
	opts := docker.BuildImageOptions{
		Name:         imageName,
		InputStream:  inputbuf,
		OutputStream: outputbuf,
	}
	if err := client.BuildImage(opts); err != nil {
		return fmt.Errorf("failed to build layered image: %v", err)
	}

	return nil
=======
func randomContextID() (string, error) {
	var buf [32]byte
	if _, err := rand.Read(buf[:]); err != nil {
		return "", err
	}
	return hex.EncodeToString(buf[:]), nil
>>>>>>> b25a42a5
}<|MERGE_RESOLUTION|>--- conflicted
+++ resolved
@@ -3,12 +3,8 @@
 import (
 	"archive/tar"
 	"bytes"
-<<<<<<< HEAD
-	"context"
-=======
 	"crypto/rand"
 	"encoding/hex"
->>>>>>> b25a42a5
 	"errors"
 	"fmt"
 	"io"
@@ -197,7 +193,6 @@
 	}
 }
 
-<<<<<<< HEAD
 func TestSquashImage(t *testing.T) {
 	client := DockerClient()
 	if client == nil {
@@ -278,12 +273,12 @@
 	}
 
 	return nil
-=======
+}
+
 func randomContextID() (string, error) {
 	var buf [32]byte
 	if _, err := rand.Read(buf[:]); err != nil {
 		return "", err
 	}
 	return hex.EncodeToString(buf[:]), nil
->>>>>>> b25a42a5
 }